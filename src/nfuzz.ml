(* Copyright (c) 2013, The Trustees of the University of Pennsylvania
   Copyright (c) 2018, MINES ParisTech
   All rights reserved.

   LICENSE: 3-clause BSD style.
   See the LICENSE file for details on licensing.
*)

open Syntax
open Support.Options
open Support.Error
open Translate_ast

let outfile = ref (None : string option)
let infile = ref ("" : string)
let translate = ref (None : Translate_ast.translate_flag option)
let translate_outfile = ref (None : string option)

let argDefs =
  [
    ( "-o",
      Arg.String (fun s -> outfile := Some s),
      "File to write the generated code to" );
    ( "-v",
      Arg.Int (fun l -> debug_options := { !debug_options with level = l }),
      "Set printing level to n (1 Warning [2 Info], 3+ Debug)" );
    ( "--verbose",
      Arg.Int (fun l -> debug_options := { !debug_options with level = l }),
      "Set printing level to n (1 Warning [2 Info], 3+ Debug)" );
    ( "--disable-types",
      Arg.Unit (fun () -> comp_disable TypeChecker),
      "Disable type checking and inference" );
    ( "--disable-codegen",
      Arg.Unit (fun () -> comp_disable Backend),
      "Disable code generation" );
    ( "--disable-unicode",
      Arg.Unit
        (fun () -> debug_options := { !debug_options with unicode = false }),
      "Disable unicode printing" );
    ( "--enable-annot",
      Arg.Unit
        (fun () -> debug_options := { !debug_options with pr_ann = true }),
      "Enable printing of type annotations" );
    ( "--print-var-full",
      Arg.Unit
        (fun () ->
          debug_options := { !debug_options with var_output = PrVarBoth }),
      "Print names and indexes of variables" );
    ( "--print-var-index",
      Arg.Unit
        (fun () ->
          debug_options := { !debug_options with var_output = PrVarIndex }),
      "Print just indexes of variables" );
    ( "--translate",
      Arg.String
        (fun s ->
          translate := Some SmartInline;
          translate_outfile := Some s),
      "Translates NumFuzz code into an FPCore benchmark" );
    ( "--translate-inline",
      Arg.String
        (fun s ->
          translate := Some NaiveInline;
          translate_outfile := Some s),
      "Translates NumFuzz code into FPCore with functions inlined but no smart \
       simplification of result" );
    ( "--translate-literal",
      Arg.String
        (fun s ->
          translate := Some SmartInline;
          translate_outfile := Some s),
      "Translates NumFuzz code into FPCore as literally as possible" );
    ( "--translate-binary64",
      Arg.String
        (fun s ->
          translate := Some Decimal;
          translate_outfile := Some s),
      "Translates NumFuzz code into FPCore with all operations using binary64 \
       precision. Does not allow use of NumFuzz's real precision computations."
    );
  ]

let dp = Support.FileInfo.dummyinfo
let main_error = error_msg General
let main_warning fi = message 1 General fi
let main_info fi = message 2 General fi
let main_info2 fi = message 3 General fi
let main_debug fi = message 4 General fi

let parseArgs () =
  let inFile = ref (None : string option) in
  Arg.parse argDefs
    (fun s ->
      match !inFile with
      | Some _ -> main_error dp "You must specify exactly one input file"
      | None -> inFile := Some s)
    "Usage: fuzz [options] inputfile";
  match !inFile with
  | None ->
      main_error dp "No input file specified (use --help to display usage info)";
      ""
  | Some s -> s

(* Parse the input *)
let parse file =
<<<<<<< HEAD
  let readme, writeme = Unix.pipe () in
  ignore
    (Unix.create_process "/usr/bin/cpp"
       [| "/usr/bin/cpp"; "-w"; file |]
       Unix.stdin writeme Unix.stderr);
=======
  let readme,writeme = Unix.pipe () in
  ignore (Unix.create_process
      "cpp" [|"cpp" ; "-w" ; file |]
      Unix.stdin writeme Unix.stderr);
>>>>>>> 0fe4e39e
  Unix.close writeme;
  let pi = Unix.in_channel_of_descr readme in
  let lexbuf = Lexer.create file pi in
  let program =
    try Parser.body Lexer.main lexbuf
    with Parsing.Parse_error ->
      error_msg Parser (Lexer.info lexbuf) "Parse error"
  in
  Parsing.clear_parser ();
  close_in pi;
  program

(* Main must be fun *)
let check_main_type ty =
  match ty with
  | TyLollipop (TyPrim _, _) -> ()
  | _ ->
      main_error dp
        "The type of the program must the db_source -o[?] fuzzy string"

let rec check_fun_type1 ty =
  match ty with TyLollipop (_, ty2) -> check_fun_type1 ty2 | _ -> ty

let relative_error1 ty =
  match check_fun_type1 ty with
  | TyMonad (si, TyPrim PrimNum) -> Some si
  | _ -> None

let relative_error2 si =
  match si with SiConst f -> Some (f /. (1.0 -. f)) | _ -> None

let type_check program =
  let ty = Ty_bi.get_type program in
  main_info dp "Type of the program: @[%a@]" Print.pp_type ty;
  let opsi = relative_error1 ty in
  match opsi with
  | Some si -> (
      match relative_error2 si with
      | Some f -> main_info dp "Relative error: @[%a@]" Print.pp_si (SiConst f)
      | _ -> ())
  | _ -> ()

let gen_caml program outfile =
  let out = open_out outfile in
  let ofmt = Format.formatter_of_out_channel out in
  Backend.gen_program ofmt program

(* Must use this *)
let get_tty_size = ()

(* === The main function === *)
let main () =
  (* Setup the pretty printing engine *)
  let fmt_margin =
    try snd (Util.get_terminal_size ())
    with _ ->
      main_warning dp "Failed to get terminal size value.";
      120
  in

  let set_pp fmt =
    Format.pp_set_ellipsis_text fmt "[...]";
    Format.pp_set_margin fmt (fmt_margin + 1);
    (* Don't ever ask *)
    Format.pp_set_max_indent fmt fmt_margin
  in

  set_pp Format.std_formatter;
  set_pp Format.err_formatter;

  (* Read the command-line arguments *)
  infile := parseArgs ();

  let program = parse !infile in

  (* Print the results of the parsing phase *)
  main_debug dp "Parsed program:@\n@[%a@]@." Print.pp_term program;

  if comp_enabled TypeChecker then type_check program;

  (if comp_enabled Backend then
     match !outfile with
     | None ->
         main_warning dp
           "No executable was specified, use -o to generate an executable file"
     | Some out_f ->
         let out_ml = out_f ^ ".ml" in
         let out_exe = out_f ^ ".byte" in
         let command =
           "ocamlbuild -I runtime -libs str -cflag '-rectypes' " ^ out_exe
         in

         gen_caml program out_ml;

         main_info dp "Compiling: %s" command;
         let _caml_exit = Sys.command command in
         let _caml_exit = Sys.command "rm -f *.cmo *.cmi" in
         main_info dp "Executable: %s generated" out_exe;
         ());

  match !translate with
  | None -> ()
  | Some flag -> (
      match !translate_outfile with
      | Some outfile_t ->
          Translate.export_prog program outfile_t flag;
          main_info dp "FPCore translation: %s generated" outfile_t
      | None -> main_warning dp "No outfile for the translation was specified.")

let time f x =
  let t = Sys.time () in
  let fx = f x in
  Printf.printf "Execution time: %fs\n" (Sys.time () -. t);
  fx

(* === Call the main function and catch any exceptions === *)

let res =
  try
    time main ();
    0
  with Exit x -> x

let () = exit res<|MERGE_RESOLUTION|>--- conflicted
+++ resolved
@@ -103,18 +103,10 @@
 
 (* Parse the input *)
 let parse file =
-<<<<<<< HEAD
-  let readme, writeme = Unix.pipe () in
-  ignore
-    (Unix.create_process "/usr/bin/cpp"
-       [| "/usr/bin/cpp"; "-w"; file |]
-       Unix.stdin writeme Unix.stderr);
-=======
   let readme,writeme = Unix.pipe () in
   ignore (Unix.create_process
       "cpp" [|"cpp" ; "-w" ; file |]
       Unix.stdin writeme Unix.stderr);
->>>>>>> 0fe4e39e
   Unix.close writeme;
   let pi = Unix.in_channel_of_descr readme in
   let lexbuf = Lexer.create file pi in
