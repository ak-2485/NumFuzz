--- conflicted
+++ resolved
@@ -10,11 +10,7 @@
 and expr =
   | ENum of float
   | ESymbol of symbol
-<<<<<<< HEAD
   | EOP of (fpop * expr)
-=======
-  | EOP of (op * expr)
->>>>>>> ab607c0d
   | EIf of (expr * expr * expr)
   | ELet of (symbol * expr) list * expr
   | EArray of expr list
